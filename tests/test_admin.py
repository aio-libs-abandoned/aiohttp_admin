from aiohttp import web
<<<<<<< HEAD
import pytest

import aiohttp_admin
from _auth import check_credentials
from _resources import DummyResource
=======
from sqlalchemy.ext.asyncio import AsyncEngine
from sqlalchemy.orm import DeclarativeBase, Mapped, mapped_column

import aiohttp_admin
from _auth import check_credentials
from aiohttp_admin.backends.sqlalchemy import SAResource
>>>>>>> 1dc16f0f


def test_path() -> None:
    app = web.Application()
    schema: aiohttp_admin.Schema = {"security": {"check_credentials": check_credentials},
                                    "resources": ()}
    admin = aiohttp_admin.setup(app, schema)

    assert str(admin.router["index"].url_for()) == "/admin"

    admin = aiohttp_admin.setup(app, schema, path="/another/admin")

    assert str(admin.router["index"].url_for()) == "/another/admin"


<<<<<<< HEAD
def test_display() -> None:
    app = web.Application()
    model = DummyResource("test", {"id": {"type": "TextField", "props": {}},
                                   "foo": {"type": "TextField", "props": {}}}, {}, "id")
    schema: aiohttp_admin.Schema = {"security": {"check_credentials": check_credentials},
                                    "resources": ({"model": model, "display": ("foo",)},)}

    admin = aiohttp_admin.setup(app, schema)

    assert admin["state"]["resources"]["test"]["list_omit"] == ("id",)


def test_display_invalid() -> None:
    app = web.Application()
    model = DummyResource("test", {"id": {"type": "TextField", "props": {}},
                                   "foo": {"type": "TextField", "props": {}}}, {}, "id")
    schema: aiohttp_admin.Schema = {"security": {"check_credentials": check_credentials},
                                    "resources": ({"model": model, "display": ("bar",)},)}

    with pytest.raises(ValueError, match=r"Display includes non-existent field \('bar',\)"):
        admin = aiohttp_admin.setup(app, schema)
=======
def test_re(base: type[DeclarativeBase], mock_engine: AsyncEngine) -> None:
    class TestRE(base):  # type: ignore[misc,valid-type]
        __tablename__ = "testre"
        id: Mapped[int] = mapped_column(primary_key=True)
        value: Mapped[str]

    app = web.Application()
    schema: aiohttp_admin.Schema = {"security": {"check_credentials": check_credentials},
                                    "resources": ({"model": SAResource(mock_engine, TestRE)},)}
    admin = aiohttp_admin.setup(app, schema)
    r = admin["permission_re"]

    assert r.fullmatch("admin.*")
    assert r.fullmatch("admin.view")
    assert r.fullmatch("~admin.edit")
    assert r.fullmatch("admin.testre.*")
    assert r.fullmatch("admin.testre.add")
    assert r.fullmatch("admin.testre.id.*")
    assert r.fullmatch("admin.testre.value.edit")
    assert r.fullmatch("~admin.testre.id.edit")
    assert r.fullmatch("admin.testre.edit|id=5")
    assert r.fullmatch('admin.testre.add|id=1|value="4"|value="7"')
    assert r.fullmatch('admin.testre.value.*|value="foo"')
    assert r.fullmatch("admin.testre.value.delete|id=5|id=3")

    assert r.fullmatch("testre.edit") is None
    assert r.fullmatch("admin.create") is None
    assert r.fullmatch("admin.nottest.*") is None
    assert r.fullmatch("admin.*|id=1") is None
    assert r.fullmatch("admin.testre.edit|other=5") is None
    assert r.fullmatch("admin.testre.value.*|value=unquoted") is None
    assert r.fullmatch("~admin.testre.edit|id=5") is None
    assert r.fullmatch('~admin.testre.value.delete|value="1"') is None
>>>>>>> 1dc16f0f
<|MERGE_RESOLUTION|>--- conflicted
+++ resolved
@@ -1,18 +1,12 @@
+import pytest
 from aiohttp import web
-<<<<<<< HEAD
-import pytest
-
-import aiohttp_admin
-from _auth import check_credentials
-from _resources import DummyResource
-=======
 from sqlalchemy.ext.asyncio import AsyncEngine
 from sqlalchemy.orm import DeclarativeBase, Mapped, mapped_column
 
 import aiohttp_admin
 from _auth import check_credentials
+from _resources import DummyResource
 from aiohttp_admin.backends.sqlalchemy import SAResource
->>>>>>> 1dc16f0f
 
 
 def test_path() -> None:
@@ -28,29 +22,6 @@
     assert str(admin.router["index"].url_for()) == "/another/admin"
 
 
-<<<<<<< HEAD
-def test_display() -> None:
-    app = web.Application()
-    model = DummyResource("test", {"id": {"type": "TextField", "props": {}},
-                                   "foo": {"type": "TextField", "props": {}}}, {}, "id")
-    schema: aiohttp_admin.Schema = {"security": {"check_credentials": check_credentials},
-                                    "resources": ({"model": model, "display": ("foo",)},)}
-
-    admin = aiohttp_admin.setup(app, schema)
-
-    assert admin["state"]["resources"]["test"]["list_omit"] == ("id",)
-
-
-def test_display_invalid() -> None:
-    app = web.Application()
-    model = DummyResource("test", {"id": {"type": "TextField", "props": {}},
-                                   "foo": {"type": "TextField", "props": {}}}, {}, "id")
-    schema: aiohttp_admin.Schema = {"security": {"check_credentials": check_credentials},
-                                    "resources": ({"model": model, "display": ("bar",)},)}
-
-    with pytest.raises(ValueError, match=r"Display includes non-existent field \('bar',\)"):
-        admin = aiohttp_admin.setup(app, schema)
-=======
 def test_re(base: type[DeclarativeBase], mock_engine: AsyncEngine) -> None:
     class TestRE(base):  # type: ignore[misc,valid-type]
         __tablename__ = "testre"
@@ -84,4 +55,26 @@
     assert r.fullmatch("admin.testre.value.*|value=unquoted") is None
     assert r.fullmatch("~admin.testre.edit|id=5") is None
     assert r.fullmatch('~admin.testre.value.delete|value="1"') is None
->>>>>>> 1dc16f0f
+
+
+def test_display() -> None:
+    app = web.Application()
+    model = DummyResource("test", {"id": {"type": "TextField", "props": {}},
+                                   "foo": {"type": "TextField", "props": {}}}, {}, "id")
+    schema: aiohttp_admin.Schema = {"security": {"check_credentials": check_credentials},
+                                    "resources": ({"model": model, "display": ("foo",)},)}
+
+    admin = aiohttp_admin.setup(app, schema)
+
+    assert admin["state"]["resources"]["test"]["list_omit"] == ("id",)
+
+
+def test_display_invalid() -> None:
+    app = web.Application()
+    model = DummyResource("test", {"id": {"type": "TextField", "props": {}},
+                                   "foo": {"type": "TextField", "props": {}}}, {}, "id")
+    schema: aiohttp_admin.Schema = {"security": {"check_credentials": check_credentials},
+                                    "resources": ({"model": model, "display": ("bar",)},)}
+
+    with pytest.raises(ValueError, match=r"Display includes non-existent field \('bar',\)"):
+        admin = aiohttp_admin.setup(app, schema)