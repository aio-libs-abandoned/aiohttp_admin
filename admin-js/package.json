--- conflicted
+++ resolved
@@ -4,24 +4,9 @@
   "private": true,
   "dependencies": {
     "react": "^18.2.0",
-<<<<<<< HEAD
     "react-admin": "4.16.7",
     "react-dom": "^18.2.0",
 
-=======
-    "react-admin": "4.16.15",
-    "react-dom": "^18.2.0"
-  },
-  "devDependencies": {
-    "@testing-library/jest-dom": "^6.1.5",
-    "@testing-library/react": "^15.0.0",
-    "@testing-library/user-event": "^14.5.1",
-    "@ungap/structured-clone": "^1.2",
-    "jest-fail-on-console": "^3.1.2",
-    "react-scripts": "^5.0.1"
-  },
-  "resolutions": {
->>>>>>> 84cf5f16
     "create-react-admin": "4.16.7",
     "ra-core": "4.16.7",
     "ra-data-fakerest": "4.16.7",
@@ -41,7 +26,7 @@
   },
   "devDependencies": {
     "@testing-library/jest-dom": "^6.1.5",
-    "@testing-library/react": "^14.1.2",
+    "@testing-library/react": "^15.0.0",
     "@testing-library/user-event": "^14.5.1",
     "@ungap/structured-clone": "^1.2",
     "jest-fail-on-console": "^3.1.2",
