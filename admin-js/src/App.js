--- conflicted
+++ resolved
@@ -241,19 +241,6 @@
         </TopToolbar>
     );
 
-<<<<<<< HEAD
-const AiohttpEdit = (resource, name, permissions) => (
-    <Edit>
-        <SimpleForm warnWhenUnsavedChanges>
-            {createInputs(resource, name, "edit", permissions)}
-        </SimpleForm>
-    </Edit>
-);
-
-const AiohttpCreate = (resource, name, permissions) => (
-    <Create redirect="show">
-        <SimpleForm warnWhenUnsavedChanges>
-=======
     return (
         <Show actions={<ShowActions />}>
             <SimpleShowLayout>
@@ -275,7 +262,7 @@
 
     return(
         <Edit mutationMode="pessimistic">
-            <SimpleForm toolbar={<AiohttpEditToolbar />} sanitizeEmptyValues>
+            <SimpleForm toolbar={<AiohttpEditToolbar />} sanitizeEmptyValues warnWhenUnsavedChanges>
                 {createInputs(resource, name, "edit", permissions)}
             </SimpleForm>
         </Edit>
@@ -283,9 +270,8 @@
 }
 
 const AiohttpCreate = (resource, name, permissions) => (
-    <Create>
-        <SimpleForm sanitizeEmptyValues>
->>>>>>> c82e1c6b
+    <Create redirect="show">
+        <SimpleForm sanitizeEmptyValues warnWhenUnsavedChanges>
             {createInputs(resource, name, "add", permissions)}
         </SimpleForm>
     </Create>
