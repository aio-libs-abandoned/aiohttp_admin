--- conflicted
+++ resolved
@@ -220,22 +220,13 @@
                     t = "ReferenceOneField"
                     props["link"] = "show"
 
-<<<<<<< HEAD
                 children = []
-                for c in relationship.target.c.values():
-                    if c is remote:  # Skip the foreign key
-                        continue
-                    field, inp, c_props = get_components(c.type)
-                    c_props["source"] = c.name
-                    children.append(comp(field, c_props))
-=======
-                children = {}
                 for kc in relationship.target.c.values():
                     if kc is remote:  # Skip the foreign key
                         continue
                     field, inp, c_props = get_components(kc.type)
-                    children[kc.name] = {"type": field, "props": c_props}
->>>>>>> 18355313
+                    c_props["source"] = kc.name
+                    children.append(comp(field, c_props))
                 container = "Datagrid" if t == "ReferenceManyField" else "DatagridSingle"
                 datagrid = comp(container, {"children": children, "rowClick": show})
                 props["children"] = (datagrid,)
