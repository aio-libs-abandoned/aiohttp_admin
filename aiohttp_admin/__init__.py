--- conflicted
+++ resolved
@@ -11,14 +11,9 @@
 __version__ = '0.0.1'
 
 
-<<<<<<< HEAD
-def setup(app, admin_conf_path=None, url=None, static_url=None,
-          template_folder=None, name=None, app_key=APP_KEY):
-=======
 def setup(app, admin_conf_path, *, url=None, static_url=None,
           static_folder=None, template_folder=None, template_name=None,
           name=None, app_key=APP_KEY):
->>>>>>> baa4abb4
     loop = app.loop
     template_name = template_name or 'admin.html'
     admin = Admin(app, url=url, name=name, template=template_name, loop=loop)
@@ -28,30 +23,12 @@
     # setup routes
     url = url or '/admin'
     static_url = static_url or '/admin/static'
-<<<<<<< HEAD
-    config_url = '/admin/static/js/config.js'
-
-    app.router.add_route('GET', url, admin.index_handler, name='admin.index')
-    if admin_conf_path:
-        app.router.add_static(static_url,
-                              path=admin_conf_path,
-                              name='admin.config')
-    else:
-        app.router.add_route('GET',
-                             config_url,
-                             admin.config_handler,
-                             name='admin.config')
-    app.router.add_static(static_url,
-                          path=str(PROJ_ROOT / 'static'),
-                          name='admin.static')
-=======
     static_folder = static_folder or str(PROJ_ROOT / 'static')
 
     r = app.router
     r.add_route('GET', url, admin.index_handler, name='admin.index')
     r.add_static(static_url, path=static_folder, name='admin.static')
     r.add_static('/admin/config', path=admin_conf_path, name='admin.config')
->>>>>>> baa4abb4
 
     # init aiohttp_jinja plugin
     tf = gather_template_folders(template_folder)
